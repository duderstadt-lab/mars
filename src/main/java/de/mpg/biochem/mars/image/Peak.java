/*-
 * #%L
 * Molecule Archive Suite (Mars) - core data storage and processing algorithms.
 * %%
 * Copyright (C) 2018 - 2021 Karl Duderstadt
 * %%
 * Redistribution and use in source and binary forms, with or without
 * modification, are permitted provided that the following conditions are met:
 * 
 * 1. Redistributions of source code must retain the above copyright notice,
 *    this list of conditions and the following disclaimer.
 * 2. Redistributions in binary form must reproduce the above copyright notice,
 *    this list of conditions and the following disclaimer in the documentation
 *    and/or other materials provided with the distribution.
 * 
 * THIS SOFTWARE IS PROVIDED BY THE COPYRIGHT HOLDERS AND CONTRIBUTORS "AS IS"
 * AND ANY EXPRESS OR IMPLIED WARRANTIES, INCLUDING, BUT NOT LIMITED TO, THE
 * IMPLIED WARRANTIES OF MERCHANTABILITY AND FITNESS FOR A PARTICULAR PURPOSE
 * ARE DISCLAIMED. IN NO EVENT SHALL THE COPYRIGHT HOLDERS OR CONTRIBUTORS BE
 * LIABLE FOR ANY DIRECT, INDIRECT, INCIDENTAL, SPECIAL, EXEMPLARY, OR
 * CONSEQUENTIAL DAMAGES (INCLUDING, BUT NOT LIMITED TO, PROCUREMENT OF
 * SUBSTITUTE GOODS OR SERVICES; LOSS OF USE, DATA, OR PROFITS; OR BUSINESS
 * INTERRUPTION) HOWEVER CAUSED AND ON ANY THEORY OF LIABILITY, WHETHER IN
 * CONTRACT, STRICT LIABILITY, OR TORT (INCLUDING NEGLIGENCE OR OTHERWISE)
 * ARISING IN ANY WAY OUT OF THE USE OF THIS SOFTWARE, EVEN IF ADVISED OF THE
 * POSSIBILITY OF SUCH DAMAGE.
 * #L%
 */

package de.mpg.biochem.mars.image;

import java.io.IOException;
import java.util.Map;
import java.util.concurrent.ConcurrentHashMap;
import java.util.concurrent.atomic.AtomicLong;

import com.fasterxml.jackson.core.JsonParser;
import com.fasterxml.jackson.core.JsonToken;

import de.mpg.biochem.mars.molecule.AbstractJsonConvertibleRecord;
import net.imglib2.RealLocalizable;

/**
 * Stores information about detected 2D intensity peaks. Implements
 * {@link RealLocalizable} to allow for KDTree searches. Depending on the
 * implementation, Peaks can be assigned a UID, colorName, Rsquared, as well as
 * t and c position. All parameters from subpixel localization are included as
 * well as error margins. Peaks can be linked to other peaks. The valid
 * parameter is used for convenience in tracking algorithms.
 * 
 * @author Karl Duderstadt
 */
public class Peak extends AbstractJsonConvertibleRecord implements RealLocalizable {
	
	public static AtomicLong idGenerator = new AtomicLong( -1 );
	
	private long id, forwardLinkID, backwardLinkID;

	private String trackUID, colorName;
	private Peak forwardLink, backwardLink;
	private double x, y, pixelValue;
	private int c, t;
	private boolean valid = true;

	/**
	 * Polygon2D attached to the peak. left null if unused.
	 */
	private PeakShape peakShape;

	public static final String HEIGHT = "height";
	public static final String BASELINE = "baseline";
	public static final String SIGMA = "sigma";
	public static final String R2 = "R2";
	public static final String MEDIAN_BACKGROUND = "medianBackground";
	public static final String INTENSITY = "intensity";
	
	private final Map< String, Double > properties = new ConcurrentHashMap<>();
<<<<<<< HEAD

	public Peak(String UID) {
		this.UID = UID;
	}

	public Peak(String UID, double x, double y) {
		this.UID = UID;
		this.x = x;
		this.y = y;
	}

	public Peak(double[] values) {
=======
	
	public Peak(JsonParser jParser) throws IOException {
		super();
		fromJSON(jParser);
	}

	public Peak(double[] values) {
		this.id = idGenerator.incrementAndGet();
		
>>>>>>> d6278d02
		setProperty(BASELINE, values[0]);
		setProperty(HEIGHT, values[1]);
		x = values[2];
		y = values[3];
		setProperty(SIGMA, values[4]);
	}

	public Peak(double x, double y, double height, double baseline, double sigma,
		int t)
	{
		this.id = idGenerator.incrementAndGet();
		
		this.x = x;
		this.y = y;
		setProperty(BASELINE, baseline);
		setProperty(HEIGHT, height);
		setProperty(SIGMA, sigma);
		this.t = t;
	}

	public Peak(double x, double y, double pixelValue, int t) {
		this.id = idGenerator.incrementAndGet();
		
		this.x = x;
		this.y = y;
		this.pixelValue = pixelValue;
		this.t = t;
	}
	
	public Peak(double x, double y) {
		this.id = idGenerator.incrementAndGet();
		
		this.x = x;
		this.y = y;
	}
	
	public Peak(Peak peak) {
		this.x = peak.getX();
		this.y = peak.getY();
		this.pixelValue = peak.pixelValue;
		this.trackUID = peak.trackUID;
		this.colorName = peak.colorName;
		this.t = peak.t;
		this.c = peak.c;
<<<<<<< HEAD
		
=======
		this.id = peak.id;
		
		this.backwardLinkID = peak.backwardLinkID;
		this.forwardLinkID = peak.forwardLinkID;
		
		this.forwardLink = peak.forwardLink;
		this.backwardLink = peak.backwardLink;
		
>>>>>>> d6278d02
		for (String key : peak.getProperties().keySet())
		    this.properties.put(key, peak.getProperties().get(key));
	}

	// Getters
	public double getX() {
		return x;
	}

	public void setX(double x) {
		this.x = x;
	}

	public double getY() {
		return y;
	}

	public void setY(double y) {
		this.y = y;
	}

	public double getHeight() {
		return this.properties.get(HEIGHT).doubleValue();
	}

	public double getBaseline() {
		return this.properties.get(BASELINE).doubleValue();
	}

	public double getSigma() {
		return this.properties.get(SIGMA).doubleValue();
	}
	
	public PeakShape getShape() {
		return peakShape;
	}
	
	public void setShape(PeakShape peakShape) {
		this.peakShape = peakShape;
	}

	public double getPixelValue() {
		return pixelValue;
	}

	public boolean isValid() {
		return valid;
	}

	public String getTrackUID() {
		return trackUID;
	}

	public int getT() {
		return t;
	}

	public void setT(int t) {
		this.t = t;
	}

	public int getC() {
		return c;
	}

	public void setC(int c) {
		this.c = c;
	}

	public void setColorName(String colorName) {
		this.colorName = colorName;
	}

	public String getColorName() {
		return colorName;
	}
	
	public Map< String, Double > getProperties() {
		return properties;
	}

	// Setters
	public void setProperty(String name, Double value) {
		properties.put(name, value);
	}
	
	public void setValues(double[] values) {
		this.properties.put(BASELINE, values[0]);
		this.properties.put(HEIGHT, values[1]);
		this.x = values[2];
		this.y = values[3];
		this.properties.put(SIGMA, values[4]);
	}
<<<<<<< HEAD
/*
	public void addToColumns(Map<String, DoubleColumn> columns) {
		if (columns.containsKey("T")) columns.get("T").add((double)t);
		if (columns.containsKey("x")) columns.get("x").add(x);
		if (columns.containsKey("y")) columns.get("y").add(y);
		if (columns.containsKey(INTENSITY)) columns.get(INTENSITY).add(properties.get(INTENSITY).doubleValue());
		if (columns.containsKey(BASELINE)) columns.get(BASELINE).add(properties.get(BASELINE).doubleValue());
		if (columns.containsKey(HEIGHT)) columns.get(HEIGHT).add(properties.get(HEIGHT).doubleValue());
		if (columns.containsKey(SIGMA)) columns.get(SIGMA).add(properties.get(SIGMA).doubleValue());
		if (columns.containsKey(R2)) columns.get(R2).add(properties.get(R2).doubleValue());
		if (columns.containsKey("area") && properties.containsKey("area")) columns.get("area").add(properties.get("area").doubleValue());
	}
*/
=======

>>>>>>> d6278d02
	// used for pixel sort in the peak finder
	// and for rejection of bad fits.
	public void setValid() {
		valid = true;
	}

	public void setNotValid() {
		valid = false;
	}

	public void setTrackUID(String trackUID) {
		this.trackUID = trackUID;
	}

	// Sets the reference to the next peak in the trajectory
	public void setForwardLink(Peak link) {
		this.forwardLink = link;
	}

	// Gets the reference to the next peak in the trajectory
	public Peak getForwardLink() {
		return forwardLink;
	}
	
	// Sets the ID to the next peak in the trajectory
	public void setForwardLinkID(long forwardLinkID) {
		this.forwardLinkID = forwardLinkID;
	}

	// Gets the ID to the next peak in the trajectory
	public long getForwardLinkUID() {
		return forwardLinkID;
	}

	// Sets the reference to the previous peak in the trajectory
	public void setBackwardLink(Peak link) {
		this.backwardLink = link;
	}

	// Gets the reference to the previous peak in the trajectory
	public Peak getBackwardLink() {
		return backwardLink;
	}
	
	// Sets the ID to the previous peak in the trajectory
	public void setBackwardLinkID(long backwardLinkID) {
		this.backwardLinkID = backwardLinkID;
	}

	// Gets the ID to the previous peak in the trajectory
	public long getBackwardLinkID() {
		return backwardLinkID;
	}

	public void setIntensity(double intensity) {
		this.properties.put(INTENSITY, intensity);
	}

	public double getIntensity() {
		return this.properties.get(INTENSITY).doubleValue();
	}

	public void setMedianBackground(double medianBackground) {
		this.properties.put(MEDIAN_BACKGROUND, medianBackground);
	}

	public double getMedianBackground() {
		return this.properties.get(MEDIAN_BACKGROUND).doubleValue();
	}

	public void setRsquared(double R2) {
		this.properties.put("R2", R2);
	}

	public double getRSquared() {
		if (properties.containsKey("R2"))
			return this.properties.get(R2).doubleValue();
		else
			return 0;
	}

	// Override from RealLocalizable interface. So peaks can be passed to KDTree
	// and other imglib2 functions.
	@Override
	public int numDimensions() {
		// We are simple minded and make no effort to think beyond 2 dimensions !
		return 2;
	}

	@Override
	public double getDoublePosition(int arg0) {
		if (arg0 == 0) {
			return x;
		}
		else if (arg0 == 1) {
			return y;
		}
		else {
			return -1;
		}
	}

	@Override
	public float getFloatPosition(int arg0) {
		if (arg0 == 0) {
			return (float) x;
		}
		else if (arg0 == 1) {
			return (float) y;
		}
		else {
			return -1;
		}
	}

	@Override
	public void localize(float[] arg0) {
		arg0[0] = (float) x;
		arg0[1] = (float) y;
	}

	@Override
	public void localize(double[] arg0) {
		arg0[0] = x;
		arg0[1] = y;
	}

	@Override
	protected void createIOMaps() {
		setJsonField("id", jGenerator -> jGenerator.writeNumberField("id", id),
				jParser -> id = jParser.getLongValue());
		
		setJsonField("trackUID", jGenerator -> jGenerator.writeStringField("trackUID", trackUID),
				jParser -> trackUID = jParser.getText());
		
		setJsonField("colorName", jGenerator -> jGenerator.writeStringField("colorName", colorName),
				jParser -> colorName = jParser.getText());
		
		setJsonField("x", jGenerator -> jGenerator.writeNumberField("x",
				x), jParser -> x = jParser.getDoubleValue());
		
		setJsonField("y", jGenerator -> jGenerator.writeNumberField("y",
				y), jParser -> y = jParser.getDoubleValue());
		
		setJsonField("pixelValue", jGenerator -> jGenerator.writeNumberField("pixelValue",
				pixelValue), jParser -> pixelValue = jParser.getDoubleValue());	
		
		setJsonField("c", jGenerator -> jGenerator.writeNumberField("c",
				c), jParser -> c = jParser.getIntValue());
		
		setJsonField("t", jGenerator -> jGenerator.writeNumberField("t",
				t), jParser -> t = jParser.getIntValue());
				
		setJsonField("valid", jGenerator -> jGenerator.writeBooleanField("valid",
				valid), jParser -> valid = jParser.getBooleanValue());
		
		setJsonField("forwardLinkID", jGenerator -> jGenerator.writeNumberField("forwardLinkID", forwardLinkID),
				jParser -> forwardLinkID = jParser.getLongValue());
		
		setJsonField("backwardLinkID", jGenerator -> jGenerator.writeNumberField("backwardLinkID", backwardLinkID),
				jParser -> backwardLinkID = jParser.getLongValue());
		
		setJsonField("properties", jGenerator -> {
			if (properties.size() > 0) {
				jGenerator.writeFieldName("properties");
				jGenerator.writeStartObject();
				for (String key : properties.keySet())
					jGenerator.writeNumberField(key, properties.get(key));
				jGenerator.writeEndObject();
			}
		}, jParser -> {
			while (jParser.nextToken() != JsonToken.END_OBJECT) {
				String field = jParser.getCurrentName();
				jParser.nextToken();
				properties.put(field, jParser.getDoubleValue());
			}
		});
		
		//TODO Add PeakShape
	}
}<|MERGE_RESOLUTION|>--- conflicted
+++ resolved
@@ -75,20 +75,6 @@
 	public static final String INTENSITY = "intensity";
 	
 	private final Map< String, Double > properties = new ConcurrentHashMap<>();
-<<<<<<< HEAD
-
-	public Peak(String UID) {
-		this.UID = UID;
-	}
-
-	public Peak(String UID, double x, double y) {
-		this.UID = UID;
-		this.x = x;
-		this.y = y;
-	}
-
-	public Peak(double[] values) {
-=======
 	
 	public Peak(JsonParser jParser) throws IOException {
 		super();
@@ -98,7 +84,6 @@
 	public Peak(double[] values) {
 		this.id = idGenerator.incrementAndGet();
 		
->>>>>>> d6278d02
 		setProperty(BASELINE, values[0]);
 		setProperty(HEIGHT, values[1]);
 		x = values[2];
@@ -143,18 +128,14 @@
 		this.colorName = peak.colorName;
 		this.t = peak.t;
 		this.c = peak.c;
-<<<<<<< HEAD
-		
-=======
 		this.id = peak.id;
-		
+
 		this.backwardLinkID = peak.backwardLinkID;
 		this.forwardLinkID = peak.forwardLinkID;
 		
 		this.forwardLink = peak.forwardLink;
 		this.backwardLink = peak.backwardLink;
-		
->>>>>>> d6278d02
+
 		for (String key : peak.getProperties().keySet())
 		    this.properties.put(key, peak.getProperties().get(key));
 	}
@@ -248,23 +229,7 @@
 		this.y = values[3];
 		this.properties.put(SIGMA, values[4]);
 	}
-<<<<<<< HEAD
-/*
-	public void addToColumns(Map<String, DoubleColumn> columns) {
-		if (columns.containsKey("T")) columns.get("T").add((double)t);
-		if (columns.containsKey("x")) columns.get("x").add(x);
-		if (columns.containsKey("y")) columns.get("y").add(y);
-		if (columns.containsKey(INTENSITY)) columns.get(INTENSITY).add(properties.get(INTENSITY).doubleValue());
-		if (columns.containsKey(BASELINE)) columns.get(BASELINE).add(properties.get(BASELINE).doubleValue());
-		if (columns.containsKey(HEIGHT)) columns.get(HEIGHT).add(properties.get(HEIGHT).doubleValue());
-		if (columns.containsKey(SIGMA)) columns.get(SIGMA).add(properties.get(SIGMA).doubleValue());
-		if (columns.containsKey(R2)) columns.get(R2).add(properties.get(R2).doubleValue());
-		if (columns.containsKey("area") && properties.containsKey("area")) columns.get("area").add(properties.get("area").doubleValue());
-	}
-*/
-=======
-
->>>>>>> d6278d02
+
 	// used for pixel sort in the peak finder
 	// and for rejection of bad fits.
 	public void setValid() {

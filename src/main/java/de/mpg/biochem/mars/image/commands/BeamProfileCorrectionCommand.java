/*-
 * #%L
 * Molecule Archive Suite (Mars) - core data storage and processing algorithms.
 * %%
 * Copyright (C) 2018 - 2023 Karl Duderstadt
 * %%
 * Redistribution and use in source and binary forms, with or without
 * modification, are permitted provided that the following conditions are met:
 *
 * 1. Redistributions of source code must retain the above copyright notice,
 *    this list of conditions and the following disclaimer.
 * 2. Redistributions in binary form must reproduce the above copyright notice,
 *    this list of conditions and the following disclaimer in the documentation
 *    and/or other materials provided with the distribution.
 *
 * THIS SOFTWARE IS PROVIDED BY THE COPYRIGHT HOLDERS AND CONTRIBUTORS "AS IS"
 * AND ANY EXPRESS OR IMPLIED WARRANTIES, INCLUDING, BUT NOT LIMITED TO, THE
 * IMPLIED WARRANTIES OF MERCHANTABILITY AND FITNESS FOR A PARTICULAR PURPOSE
 * ARE DISCLAIMED. IN NO EVENT SHALL THE COPYRIGHT HOLDERS OR CONTRIBUTORS BE
 * LIABLE FOR ANY DIRECT, INDIRECT, INCIDENTAL, SPECIAL, EXEMPLARY, OR
 * CONSEQUENTIAL DAMAGES (INCLUDING, BUT NOT LIMITED TO, PROCUREMENT OF
 * SUBSTITUTE GOODS OR SERVICES; LOSS OF USE, DATA, OR PROFITS; OR BUSINESS
 * INTERRUPTION) HOWEVER CAUSED AND ON ANY THEORY OF LIABILITY, WHETHER IN
 * CONTRACT, STRICT LIABILITY, OR TORT (INCLUDING NEGLIGENCE OR OTHERWISE)
 * ARISING IN ANY WAY OUT OF THE USE OF THIS SOFTWARE, EVEN IF ADVISED OF THE
 * POSSIBILITY OF SUCH DAMAGE.
 * #L%
 */
package de.mpg.biochem.mars.image.commands;

import de.mpg.biochem.mars.util.LogBuilder;
import ij.ImagePlus;
import ij.ImageStack;
import ij.WindowManager;
import ij.process.ImageProcessor;
import io.scif.ome.services.OMEXMLService;
import io.scif.services.TranslatorService;
import net.imagej.Dataset;
import net.imagej.DatasetService;
import net.imagej.display.ImageDisplay;
import org.scijava.app.StatusService;
import org.scijava.command.Command;
import org.scijava.command.DynamicCommand;
import org.scijava.convert.ConvertService;
import org.scijava.log.LogService;
import org.scijava.menu.MenuConstants;
import org.scijava.module.MutableModuleItem;
import org.scijava.plugin.Menu;
import org.scijava.plugin.Parameter;
import org.scijava.plugin.Plugin;

import java.util.ArrayList;
import java.util.List;
import java.util.concurrent.ExecutionException;
import java.util.concurrent.ForkJoinPool;
import java.util.concurrent.atomic.AtomicBoolean;
import java.util.concurrent.atomic.AtomicInteger;
import java.util.stream.IntStream;

/**
 * This command corrects images collected with uneven illumination. The most common
 * use is to correct images collected using a fluorescence microscope with a
 * gaussian beam profile that is maximum in the middle and lowest at the edges. The command
 * requires two images: a background image with the beam profile and the image
 * that should be corrected. For each pixel at position x, y the following is calculated:
 * (Image(x,y) - electronic_offset) / ((Background(x,y) - electronic_offset) /
 * (maximum_pixel_background - electronic_offset)). When finished the active image or
 * image provided will be corrected.
 *
 * @author Karl Duderstadt
 */
@Plugin(type = Command.class, label = "Beam Profile Correction", menu = {@Menu(
        label = MenuConstants.PLUGINS_LABEL, weight = MenuConstants.PLUGINS_WEIGHT,
        mnemonic = MenuConstants.PLUGINS_MNEMONIC), @Menu(label = "Mars",
        weight = MenuConstants.PLUGINS_WEIGHT, mnemonic = 'm'), @Menu(
        label = "Image", weight = 1, mnemonic = 'i'), @Menu(label = "Util",
        weight = 7, mnemonic = 'u'), @Menu(label = "Beam Profile Corrector",
        weight = 8, mnemonic = 'b')})
public class BeamProfileCorrectionCommand extends DynamicCommand implements
        Command {

    /**
     * SERVICES
     */
    @Parameter
    private LogService logService;

    @Parameter
    private StatusService statusService;

    @Parameter
    private DatasetService datasetService;

    @Parameter
    private TranslatorService translatorService;

    @Parameter
    private OMEXMLService omexmlService;

    @Parameter
    private ConvertService convertService;

    @Parameter(label = "Image to correct")
    private ImageDisplay imageDisplay;

    @Parameter(label = "Channel", choices = {"a", "b", "c"}, persist = false)
    private String channel = "0";

    @Parameter(label = "Background image", choices = {"a", "b", "c"})
    private String backgroundImageName;

    @Parameter(label = "Electronic offset")
    private double electronicOffset = 0;

    @Parameter(label = "Threads", required = false, min = "1", max = "120")
    private int nThreads = 1;

    // For the progress thread
    private final AtomicBoolean progressUpdating = new AtomicBoolean(true);
    private final AtomicInteger framesDone = new AtomicInteger(0);

    ImageProcessor backgroundIp;
    double maximumPixelValue;

<<<<<<< HEAD
	private ImagePlus image;
	private ImagePlus backgroundImage;
=======
    private Dataset dataset;
    private ImagePlus image;
    private ImagePlus backgroundImage;
>>>>>>> 22fe0973

    @Override
    public void initialize() {
        if (imageDisplay == null) return;

<<<<<<< HEAD
		Dataset dataset = (Dataset) imageDisplay.getActiveView().getData();
		image = convertService.convert(imageDisplay, ImagePlus.class);

		final MutableModuleItem<String> channelItems = getInfo().getMutableInput(
			"channel", String.class);
		long channelCount = dataset.getChannels();
		ArrayList<String> channels = new ArrayList<>();
		for (int ch = 0; ch < channelCount; ch++)
			channels.add(String.valueOf(ch));
		channelItems.setChoices(channels);
		channelItems.setValue(this, String.valueOf(image.getChannel() - 1));
=======
        dataset = (Dataset) imageDisplay.getActiveView().getData();
        image = convertService.convert(imageDisplay, ImagePlus.class);

        final MutableModuleItem<String> channelItems = getInfo().getMutableInput(
                "channel", String.class);
        long channelCount = dataset.getChannels();
        ArrayList<String> channels = new ArrayList<>();
        for (int ch = 0; ch < channelCount; ch++)
            channels.add(String.valueOf(ch));
        channelItems.setChoices(channels);
        channelItems.setValue(this, String.valueOf(image.getChannel() - 1));
>>>>>>> 22fe0973

        final MutableModuleItem<String> backgroundItems = getInfo().getMutableInput(
                "backgroundImageName", String.class);

        nThreads = Runtime.getRuntime().availableProcessors();

<<<<<<< HEAD
		// Super Hacky IJ1 workaround for issues in scijava/scifio related to
		// getting images.
		int numberOfImages = WindowManager.getImageCount();
		List<String> imageNames = new ArrayList<>();

		for (int i = 0; i < numberOfImages; i++) {
			ImagePlus img = WindowManager.getImage(i + 1);
			if (img.getStackSize() == 1) imageNames.add(img.getTitle());
		}
=======
        // Super Hacky IJ1 workaround for issues in scijava/scifio related to
        // getting images.
        int numberOfImages = WindowManager.getImageCount();
        List<String> imageNames = new ArrayList<>();
>>>>>>> 22fe0973

        for (int i = 0; i < numberOfImages; i++) {
            ImagePlus img = WindowManager.getImage(i + 1);
            if (img.getStackSize() == 1) imageNames.add(img.getTitle());
        }

        backgroundItems.setChoices(imageNames);
    }

    @Override
    public void run() {
        backgroundImage = WindowManager.getImage(backgroundImageName);

        // Build log
        LogBuilder builder = new LogBuilder();

        String log = LogBuilder.buildTitleBlock("Beam Profile Correction");

        addInputParameterLog(builder);
        log += builder.buildParameterList();

<<<<<<< HEAD
		// We assume there is just a single 2D image
		backgroundIp = backgroundImage.getProcessor();

		// determine maximum pixel value
		maximumPixelValue = backgroundIp.getf(0, 0);

		for (int y = 0; y < backgroundIp.getHeight(); y++) {
			for (int x = 0; x < backgroundIp.getWidth(); x++) {

				double value = backgroundIp.getf(x, y);

				if (value > maximumPixelValue) maximumPixelValue = value;

			}
		}

		ForkJoinPool forkJoinPool = new ForkJoinPool(nThreads);
		try {
			// Start a thread to keep track of the progress of the number of frames.
			// that have been processed and create a callback to update the progress bar.
			Thread progressThread = new Thread() {

				public synchronized void run() {
					try {
						while (progressUpdating.get()) {
							Thread.sleep(100);
							statusService.showStatus(framesDone.intValue(), image
								.getNFrames(), "Correcting beam profile for " + image
									.getTitle());
						}
					}
					catch (Exception e) {
						e.printStackTrace();
					}
				}
			};

			progressThread.start();

			// This will spawn a bunch of threads that will correct the beam profile
			// for individual time points in parallel.
			forkJoinPool.submit(() -> IntStream.range(0, image.getNFrames())
				.parallel().forEach(t -> correctFrame(Integer.parseInt(channel), t)))
				.get();

			progressUpdating.set(false);

			statusService.showProgress(100, 100);
			statusService.showStatus("Beam profile correction for " + image
				.getTitle() + " - Done!");

		}
		catch (InterruptedException | ExecutionException e) {
			// handle exceptions
			e.getStackTrace();
			logService.info(LogBuilder.endBlock(false));
			return;
		}
		finally {
			forkJoinPool.shutdown();
		}

		// Need to add if statement to check if headless or not
		// This might crash a headless run...
		image.updateAndDraw();
		logService.info(LogBuilder.endBlock(true));
	}

	public void correctFrame(int channel, int t) {
		ImageStack stack = image.getImageStack();
		int index = image.getStackIndex(channel + 1, 1, t + 1);

		ImageProcessor processor = stack.getProcessor(index);

		// subtract electronic offset and
		// divide by background
		for (int y = 0; y < image.getHeight(); y++) {
			for (int x = 0; x < image.getWidth(); x++) {

				double backgroundValue = (backgroundIp.getf(x, y) - electronicOffset) /
					(maximumPixelValue - electronicOffset);
				double value = processor.getf(x, y) - electronicOffset;

				processor.setf(x, y, (float) Math.abs(value / backgroundValue));
			}
		}

		framesDone.incrementAndGet();
	}

	private void addInputParameterLog(LogBuilder builder) {
		builder.addParameter("Image Title", image.getTitle());
		if (image.getOriginalFileInfo() != null && image
			.getOriginalFileInfo().directory != null)
		{
			builder.addParameter("Image Directory", image
				.getOriginalFileInfo().directory);
		}
		builder.addParameter("Channel", channel);
		if (backgroundImage.getTitle() != null) builder.addParameter(
			"Background Image Title", backgroundImage.getTitle());
		if (backgroundImage.getOriginalFileInfo() != null && backgroundImage
			.getOriginalFileInfo().directory != null)
		{
			builder.addParameter("Background Image Directory", backgroundImage
				.getOriginalFileInfo().directory);
		}
		builder.addParameter("Electronic offset", String.valueOf(electronicOffset));
		builder.addParameter("Thread count", nThreads);
	}

	public void setChannel(int channel) {
		this.channel = String.valueOf(channel);
	}

	public int getChannel() {
		return Integer.parseInt(channel);
	}

	public void setImage(ImagePlus image) {
		this.image = image;
	}

	public ImagePlus getImage() {
		return image;
	}

	public void setBackgroundImage(ImagePlus backgroundImage) {
		this.backgroundImage = backgroundImage;
	}

	public ImagePlus getBackgroundImage() {
		return backgroundImage;
	}

	public void setElectronicOffset(double electronicOffset) {
		this.electronicOffset = electronicOffset;
	}

	public double getElectronicOffset() {
		return electronicOffset;
	}

	public void setThreads(int nThreads) {
		this.nThreads = nThreads;
	}

	public int getThreads() {
		return this.nThreads;
	}
=======
        // Output first part of log message
        logService.info(log);

        // We assume there is just a single frame
        backgroundIp = backgroundImage.getProcessor();

        // determine maximum pixel value
        maximumPixelValue = backgroundIp.getf(0, 0);

        for (int y = 0; y < backgroundIp.getHeight(); y++) {
            for (int x = 0; x < backgroundIp.getWidth(); x++) {

                double value = backgroundIp.getf(x, y);

                if (value > maximumPixelValue) maximumPixelValue = value;

            }
        }

        ForkJoinPool forkJoinPool = new ForkJoinPool(nThreads);
        try {
            // Start a thread to keep track of the progress of the number of frames
            // that have been processed.
            // Waiting call back to update the progress bar
            Thread progressThread = new Thread() {

                public synchronized void run() {
                    try {
                        while (progressUpdating.get()) {
                            sleep(100);
                            statusService.showStatus(framesDone.intValue(), image
                                    .getNFrames(), "Correcting beam profile for " + image
                                    .getTitle());
                        }
                    } catch (Exception e) {
                        e.printStackTrace();
                    }
                }
            };

            progressThread.start();

            // This will spawn a bunch of threads that will correct the beam profile
            // in individual frames
            // in parallel
            forkJoinPool.submit(() -> IntStream.range(0, image.getNFrames())
                            .parallel().forEach(t -> correctFrame(Integer.parseInt(channel), t)))
                    .get();

            progressUpdating.set(false);

            statusService.showProgress(100, 100);
            statusService.showStatus("Beam profile correction for " + image
                    .getTitle() + " - Done!");

        } catch (InterruptedException | ExecutionException e) {
            // handle exceptions
            e.getStackTrace();
            logService.info(LogBuilder.endBlock(false));
            return;
        } finally {
            forkJoinPool.shutdown();
        }

        // Need to add if statement to check if headless or not
        // This might crash a headless run...
        image.updateAndDraw();
        logService.info(LogBuilder.endBlock(true));
    }

    public void correctFrame(int channel, int t) {
        ImageStack stack = image.getImageStack();
        int index = image.getStackIndex(channel + 1, 1, t + 1);

        ImageProcessor processor = stack.getProcessor(index);

        // subtract electronic offset and
        // divide by background
        for (int y = 0; y < image.getHeight(); y++) {
            for (int x = 0; x < image.getWidth(); x++) {

                double backgroundValue = (backgroundIp.getf(x, y) - electronicOffset) /
                        (maximumPixelValue - electronicOffset);
                double value = processor.getf(x, y) - electronicOffset;

                processor.setf(x, y, (float) Math.abs(value / backgroundValue));
            }
        }

        framesDone.incrementAndGet();
    }

    private void addInputParameterLog(LogBuilder builder) {
        builder.addParameter("Image Title", image.getTitle());
        if (image.getOriginalFileInfo() != null && image
                .getOriginalFileInfo().directory != null) {
            builder.addParameter("Image Directory", image
                    .getOriginalFileInfo().directory);
        }
        builder.addParameter("Channel", channel);
        if (backgroundImage.getTitle() != null) builder.addParameter(
                "Background Image Title", backgroundImage.getTitle());
        if (backgroundImage.getOriginalFileInfo() != null && backgroundImage
                .getOriginalFileInfo().directory != null) {
            builder.addParameter("Background Image Directory", backgroundImage
                    .getOriginalFileInfo().directory);
        }
        builder.addParameter("Electronic offset", String.valueOf(electronicOffset));
        builder.addParameter("Thread count", nThreads);
    }

    public Dataset getDataset() {
        return this.dataset;
    }

    public void setDataset(Dataset dataset) {
        this.dataset = dataset;
    }

    public void setChannel(int channel) {
        this.channel = String.valueOf(channel);
    }

    public int getChannel() {
        return Integer.parseInt(channel);
    }

    public void setImage(ImagePlus image) {
        this.image = image;
    }

    public ImagePlus getImage() {
        return image;
    }

    public void setBackgroundImage(ImagePlus backgroundImage) {
        this.backgroundImage = backgroundImage;
    }

    public ImagePlus getBackgroundImage() {
        return backgroundImage;
    }

    public void setElectronicOffset(double electronicOffset) {
        this.electronicOffset = electronicOffset;
    }

    public double getElectronicOffset() {
        return electronicOffset;
    }

    public void setThreads(int nThreads) {
        this.nThreads = nThreads;
    }

    public int getThreads() {
        return this.nThreads;
    }
>>>>>>> 22fe0973
}<|MERGE_RESOLUTION|>--- conflicted
+++ resolved
@@ -122,66 +122,35 @@
     ImageProcessor backgroundIp;
     double maximumPixelValue;
 
-<<<<<<< HEAD
-	private ImagePlus image;
-	private ImagePlus backgroundImage;
-=======
     private Dataset dataset;
     private ImagePlus image;
     private ImagePlus backgroundImage;
->>>>>>> 22fe0973
 
     @Override
     public void initialize() {
         if (imageDisplay == null) return;
 
-<<<<<<< HEAD
-		Dataset dataset = (Dataset) imageDisplay.getActiveView().getData();
-		image = convertService.convert(imageDisplay, ImagePlus.class);
+        dataset = (Dataset) imageDisplay.getActiveView().getData();
+        image = convertService.convert(imageDisplay, ImagePlus.class);
 
 		final MutableModuleItem<String> channelItems = getInfo().getMutableInput(
 			"channel", String.class);
 		long channelCount = dataset.getChannels();
-		ArrayList<String> channels = new ArrayList<>();
+		ArrayList<String> channels = new ArrayList<String>();
 		for (int ch = 0; ch < channelCount; ch++)
 			channels.add(String.valueOf(ch));
 		channelItems.setChoices(channels);
 		channelItems.setValue(this, String.valueOf(image.getChannel() - 1));
-=======
-        dataset = (Dataset) imageDisplay.getActiveView().getData();
-        image = convertService.convert(imageDisplay, ImagePlus.class);
-
-        final MutableModuleItem<String> channelItems = getInfo().getMutableInput(
-                "channel", String.class);
-        long channelCount = dataset.getChannels();
-        ArrayList<String> channels = new ArrayList<>();
-        for (int ch = 0; ch < channelCount; ch++)
-            channels.add(String.valueOf(ch));
-        channelItems.setChoices(channels);
-        channelItems.setValue(this, String.valueOf(image.getChannel() - 1));
->>>>>>> 22fe0973
 
         final MutableModuleItem<String> backgroundItems = getInfo().getMutableInput(
                 "backgroundImageName", String.class);
 
         nThreads = Runtime.getRuntime().availableProcessors();
 
-<<<<<<< HEAD
 		// Super Hacky IJ1 workaround for issues in scijava/scifio related to
 		// getting images.
 		int numberOfImages = WindowManager.getImageCount();
-		List<String> imageNames = new ArrayList<>();
-
-		for (int i = 0; i < numberOfImages; i++) {
-			ImagePlus img = WindowManager.getImage(i + 1);
-			if (img.getStackSize() == 1) imageNames.add(img.getTitle());
-		}
-=======
-        // Super Hacky IJ1 workaround for issues in scijava/scifio related to
-        // getting images.
-        int numberOfImages = WindowManager.getImageCount();
-        List<String> imageNames = new ArrayList<>();
->>>>>>> 22fe0973
+		List<String> imageNames = new ArrayList<String>();
 
         for (int i = 0; i < numberOfImages; i++) {
             ImagePlus img = WindowManager.getImage(i + 1);
@@ -203,163 +172,11 @@
         addInputParameterLog(builder);
         log += builder.buildParameterList();
 
-<<<<<<< HEAD
-		// We assume there is just a single 2D image
-		backgroundIp = backgroundImage.getProcessor();
-
-		// determine maximum pixel value
-		maximumPixelValue = backgroundIp.getf(0, 0);
-
-		for (int y = 0; y < backgroundIp.getHeight(); y++) {
-			for (int x = 0; x < backgroundIp.getWidth(); x++) {
-
-				double value = backgroundIp.getf(x, y);
-
-				if (value > maximumPixelValue) maximumPixelValue = value;
-
-			}
-		}
-
-		ForkJoinPool forkJoinPool = new ForkJoinPool(nThreads);
-		try {
-			// Start a thread to keep track of the progress of the number of frames.
-			// that have been processed and create a callback to update the progress bar.
-			Thread progressThread = new Thread() {
-
-				public synchronized void run() {
-					try {
-						while (progressUpdating.get()) {
-							Thread.sleep(100);
-							statusService.showStatus(framesDone.intValue(), image
-								.getNFrames(), "Correcting beam profile for " + image
-									.getTitle());
-						}
-					}
-					catch (Exception e) {
-						e.printStackTrace();
-					}
-				}
-			};
-
-			progressThread.start();
-
-			// This will spawn a bunch of threads that will correct the beam profile
-			// for individual time points in parallel.
-			forkJoinPool.submit(() -> IntStream.range(0, image.getNFrames())
-				.parallel().forEach(t -> correctFrame(Integer.parseInt(channel), t)))
-				.get();
-
-			progressUpdating.set(false);
-
-			statusService.showProgress(100, 100);
-			statusService.showStatus("Beam profile correction for " + image
-				.getTitle() + " - Done!");
-
-		}
-		catch (InterruptedException | ExecutionException e) {
-			// handle exceptions
-			e.getStackTrace();
-			logService.info(LogBuilder.endBlock(false));
-			return;
-		}
-		finally {
-			forkJoinPool.shutdown();
-		}
-
-		// Need to add if statement to check if headless or not
-		// This might crash a headless run...
-		image.updateAndDraw();
-		logService.info(LogBuilder.endBlock(true));
-	}
-
-	public void correctFrame(int channel, int t) {
-		ImageStack stack = image.getImageStack();
-		int index = image.getStackIndex(channel + 1, 1, t + 1);
-
-		ImageProcessor processor = stack.getProcessor(index);
-
-		// subtract electronic offset and
-		// divide by background
-		for (int y = 0; y < image.getHeight(); y++) {
-			for (int x = 0; x < image.getWidth(); x++) {
-
-				double backgroundValue = (backgroundIp.getf(x, y) - electronicOffset) /
-					(maximumPixelValue - electronicOffset);
-				double value = processor.getf(x, y) - electronicOffset;
-
-				processor.setf(x, y, (float) Math.abs(value / backgroundValue));
-			}
-		}
-
-		framesDone.incrementAndGet();
-	}
-
-	private void addInputParameterLog(LogBuilder builder) {
-		builder.addParameter("Image Title", image.getTitle());
-		if (image.getOriginalFileInfo() != null && image
-			.getOriginalFileInfo().directory != null)
-		{
-			builder.addParameter("Image Directory", image
-				.getOriginalFileInfo().directory);
-		}
-		builder.addParameter("Channel", channel);
-		if (backgroundImage.getTitle() != null) builder.addParameter(
-			"Background Image Title", backgroundImage.getTitle());
-		if (backgroundImage.getOriginalFileInfo() != null && backgroundImage
-			.getOriginalFileInfo().directory != null)
-		{
-			builder.addParameter("Background Image Directory", backgroundImage
-				.getOriginalFileInfo().directory);
-		}
-		builder.addParameter("Electronic offset", String.valueOf(electronicOffset));
-		builder.addParameter("Thread count", nThreads);
-	}
-
-	public void setChannel(int channel) {
-		this.channel = String.valueOf(channel);
-	}
-
-	public int getChannel() {
-		return Integer.parseInt(channel);
-	}
-
-	public void setImage(ImagePlus image) {
-		this.image = image;
-	}
-
-	public ImagePlus getImage() {
-		return image;
-	}
-
-	public void setBackgroundImage(ImagePlus backgroundImage) {
-		this.backgroundImage = backgroundImage;
-	}
-
-	public ImagePlus getBackgroundImage() {
-		return backgroundImage;
-	}
-
-	public void setElectronicOffset(double electronicOffset) {
-		this.electronicOffset = electronicOffset;
-	}
-
-	public double getElectronicOffset() {
-		return electronicOffset;
-	}
-
-	public void setThreads(int nThreads) {
-		this.nThreads = nThreads;
-	}
-
-	public int getThreads() {
-		return this.nThreads;
-	}
-=======
         // Output first part of log message
         logService.info(log);
 
-        // We assume there is just a single frame
-        backgroundIp = backgroundImage.getProcessor();
+		// We assume there is just a single frame..
+		backgroundIp = backgroundImage.getProcessor();
 
         // determine maximum pixel value
         maximumPixelValue = backgroundIp.getf(0, 0);
@@ -374,12 +191,16 @@
             }
         }
 
-        ForkJoinPool forkJoinPool = new ForkJoinPool(nThreads);
-        try {
-            // Start a thread to keep track of the progress of the number of frames
-            // that have been processed.
-            // Waiting call back to update the progress bar
-            Thread progressThread = new Thread() {
+		// Need to determine the number of threads
+		// final int PARALLELISM_LEVEL = Runtime.getRuntime().availableProcessors();
+
+		ForkJoinPool forkJoinPool = new ForkJoinPool(nThreads);
+		// ForkJoinPool forkJoinPool = new ForkJoinPool(1);
+		try {
+			// Start a thread to keep track of the progress of the number of frames
+			// that have been processed.
+			// Waiting call back to update the progress bar!!
+			Thread progressThread = new Thread() {
 
                 public synchronized void run() {
                     try {
@@ -397,12 +218,12 @@
 
             progressThread.start();
 
-            // This will spawn a bunch of threads that will correct the beam profile
-            // in individual frames
-            // in parallel
-            forkJoinPool.submit(() -> IntStream.range(0, image.getNFrames())
-                            .parallel().forEach(t -> correctFrame(Integer.parseInt(channel), t)))
-                    .get();
+			// This will spawn a bunch of threads that will correct the beam profile
+			// in individual frames
+			// in parallel
+			forkJoinPool.submit(() -> IntStream.range(0, image.getNFrames())
+				.parallel().forEach(t -> correctFrame(Integer.valueOf(channel), t)))
+				.get();
 
             progressUpdating.set(false);
 
@@ -478,9 +299,9 @@
         this.channel = String.valueOf(channel);
     }
 
-    public int getChannel() {
-        return Integer.parseInt(channel);
-    }
+	public int getChannel() {
+		return Integer.valueOf(channel);
+	}
 
     public void setImage(ImagePlus image) {
         this.image = image;
@@ -513,5 +334,4 @@
     public int getThreads() {
         return this.nThreads;
     }
->>>>>>> 22fe0973
 }